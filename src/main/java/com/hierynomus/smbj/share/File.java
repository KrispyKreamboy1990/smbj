/*
 * Copyright (C)2016 - SMBJ Contributors
 *
 * Licensed under the Apache License, Version 2.0 (the "License");
 * you may not use this file except in compliance with the License.
 * You may obtain a copy of the License at
 *
 *     http://www.apache.org/licenses/LICENSE-2.0
 *
 * Unless required by applicable law or agreed to in writing, software
 * distributed under the License is distributed on an "AS IS" BASIS,
 * WITHOUT WARRANTIES OR CONDITIONS OF ANY KIND, either express or implied.
 * See the License for the specific language governing permissions and
 * limitations under the License.
 */
package com.hierynomus.smbj.share;

<<<<<<< HEAD
import com.hierynomus.smbj.ProgressListener;
import com.hierynomus.smbj.common.SMBApiException;
import com.hierynomus.smbj.connection.Connection;
import com.hierynomus.smbj.session.Session;
import com.hierynomus.mssmb2.SMB2FileId;
=======
import com.hierynomus.mserref.NtStatus;
import com.hierynomus.mssmb2.SMB2FileId;
import com.hierynomus.mssmb2.messages.SMB2ReadRequest;
import com.hierynomus.mssmb2.messages.SMB2ReadResponse;
import com.hierynomus.mssmb2.messages.SMB2WriteRequest;
import com.hierynomus.mssmb2.messages.SMB2WriteResponse;
import com.hierynomus.protocol.commons.concurrent.Futures;
import com.hierynomus.smbj.ProgressListener;
import com.hierynomus.smbj.common.SMBApiException;
import com.hierynomus.smbj.connection.Connection;
import com.hierynomus.smbj.session.Session;
import com.hierynomus.smbj.transport.TransportException;
>>>>>>> 3204314b
import org.slf4j.Logger;
import org.slf4j.LoggerFactory;

import java.io.IOException;
import java.io.InputStream;
import java.io.OutputStream;

public class File extends DiskEntry {

    private static final Logger logger = LoggerFactory.getLogger(File.class);

    public File(SMB2FileId fileId, TreeConnect treeConnect, String fileName) {
        super(treeConnect, fileId, fileName);
    }

    public void write(InputStream srcStream) throws IOException, SMBApiException {
        write(srcStream, null);
    }

    public void write(InputStream srcStream, ProgressListener progressListener) throws IOException, SMBApiException {

        Session session = treeConnect.getSession();
        Connection connection = session.getConnection();

        byte[] buf = new byte[connection.getNegotiatedProtocol().getMaxWriteSize()];
        OutputStream os = getOutputStream(progressListener);
        int numRead = -1;
        while ((numRead = srcStream.read(buf)) != -1) {
            os.write(buf, 0, numRead);
            os.flush();
        }
        os.close();
    }

    public void read(OutputStream destStream) throws IOException,
        SMBApiException {
        read(destStream, null);
    }

    public void read(OutputStream destStream, ProgressListener progressListener) throws IOException,
        SMBApiException {
        Session session = treeConnect.getSession();
        Connection connection = session.getConnection();
        InputStream is = getInputStream(progressListener);
        int numRead = -1;
        byte[] buf = new byte[connection.getNegotiatedProtocol().getMaxWriteSize()];
        while ((numRead = is.read(buf)) != -1) {
            destStream.write(buf, 0, numRead);
        }
        is.close();
    }

    public InputStream getInputStream() {
        return getInputStream(null);
    }

    private InputStream getInputStream(final ProgressListener listener) {
        return new FileInputStream(fileId, treeConnect, listener);
    }

    public OutputStream getOutputStream() {
        return getOutputStream(null);
    }

    private OutputStream getOutputStream(final ProgressListener listener) {
        return new FileOutputStream(fileId, treeConnect, listener);
    }

    @Override
    public String toString() {
        return "File{" +
            "fileId=" + fileId +
            ", fileName='" + fileName + '\'' +
            '}';
    }

}<|MERGE_RESOLUTION|>--- conflicted
+++ resolved
@@ -15,26 +15,11 @@
  */
 package com.hierynomus.smbj.share;
 
-<<<<<<< HEAD
+import com.hierynomus.mssmb2.SMB2FileId;
 import com.hierynomus.smbj.ProgressListener;
 import com.hierynomus.smbj.common.SMBApiException;
 import com.hierynomus.smbj.connection.Connection;
 import com.hierynomus.smbj.session.Session;
-import com.hierynomus.mssmb2.SMB2FileId;
-=======
-import com.hierynomus.mserref.NtStatus;
-import com.hierynomus.mssmb2.SMB2FileId;
-import com.hierynomus.mssmb2.messages.SMB2ReadRequest;
-import com.hierynomus.mssmb2.messages.SMB2ReadResponse;
-import com.hierynomus.mssmb2.messages.SMB2WriteRequest;
-import com.hierynomus.mssmb2.messages.SMB2WriteResponse;
-import com.hierynomus.protocol.commons.concurrent.Futures;
-import com.hierynomus.smbj.ProgressListener;
-import com.hierynomus.smbj.common.SMBApiException;
-import com.hierynomus.smbj.connection.Connection;
-import com.hierynomus.smbj.session.Session;
-import com.hierynomus.smbj.transport.TransportException;
->>>>>>> 3204314b
 import org.slf4j.Logger;
 import org.slf4j.LoggerFactory;
 
@@ -106,9 +91,9 @@
     @Override
     public String toString() {
         return "File{" +
-            "fileId=" + fileId +
-            ", fileName='" + fileName + '\'' +
-            '}';
+                "fileId=" + fileId +
+                ", fileName='" + fileName + '\'' +
+                '}';
     }
 
 }