--- conflicted
+++ resolved
@@ -22,10 +22,13 @@
 import java.util.UUID;
 import java.util.concurrent.Future;
 import java.util.concurrent.locks.ReentrantLock;
+
 import javax.crypto.spec.SecretKeySpec;
+
 import org.bouncycastle.asn1.ASN1ObjectIdentifier;
 import org.slf4j.Logger;
 import org.slf4j.LoggerFactory;
+
 import com.hierynomus.mserref.NtStatus;
 import com.hierynomus.mssmb2.SMB2MessageCommandCode;
 import com.hierynomus.mssmb2.SMB2MessageFlag;
@@ -39,13 +42,7 @@
 import com.hierynomus.protocol.commons.socket.SocketClient;
 import com.hierynomus.smbj.Config;
 import com.hierynomus.smbj.auth.AuthenticationContext;
-<<<<<<< HEAD
-import com.hierynomus.smbj.auth.GSSAuthenticationContext;
-import com.hierynomus.smbj.auth.NtlmAuthenticator;
-import com.hierynomus.smbj.auth.SpnegoAuthenticator;
-=======
 import com.hierynomus.smbj.auth.Authenticator;
->>>>>>> 7186c9a6
 import com.hierynomus.smbj.common.MessageSigning;
 import com.hierynomus.smbj.common.SMBApiException;
 import com.hierynomus.smbj.common.SMBRuntimeException;
@@ -121,13 +118,16 @@
     public Session authenticate(AuthenticationContext authContext) {
         try {
             NegTokenInit negTokenInit = new NegTokenInit().read(connectionInfo.getGssNegotiateToken());
-            Authenticator authenticator = getAuthenticator(negTokenInit.getSupportedMechTypes());
-            byte[] securityContext = authenticator.authenticate(authContext, connectionInfo.getGssNegotiateToken(), null);
+            Authenticator authenticator = getAuthenticator(negTokenInit.getSupportedMechTypes(), authContext);
+            Session session = new Session(0, this, bus, connectionInfo.isRequireSigning());
+            byte[] gssToken = connectionInfo.getGssNegotiateToken();
+            
+            byte[] securityContext = authenticator.authenticate(authContext, gssToken, session);
             SMB2SessionSetup req = new SMB2SessionSetup(connectionInfo.getNegotiatedProtocol().getDialect(), EnumSet.of(SMB2_NEGOTIATE_SIGNING_ENABLED));
             req.setSecurityBuffer(securityContext);
             SMB2SessionSetup receive = sendAndReceive(req);
             long sessionId = receive.getHeader().getSessionId();
-            Session session = new Session(sessionId, this, bus, connectionInfo.isRequireSigning());
+            session.setSessionId(sessionId);
             connectionInfo.getPreauthSessionTable().registerSession(sessionId, session);
             try {
                 while (receive.getHeader().getStatus() == NtStatus.STATUS_MORE_PROCESSING_REQUIRED) {
@@ -142,6 +142,11 @@
                 if (receive.getHeader().getStatus() != NtStatus.STATUS_SUCCESS) {
                     throw new SMBApiException(receive.getHeader(), format("Authentication failed for '%s' using %s", authContext.getUsername(), authenticator));
                 }
+                
+                if (receive.getSecurityBuffer() != null) {
+                    // process the last received buffer
+                    securityContext = authenticator.authenticate(authContext, receive.getSecurityBuffer(), session);
+                }
                 logger.info("Successfully authenticated {} on {}, session is {}", authContext.getUsername(), getRemoteHostname(), session.getSessionId());
                 connectionInfo.getSessionTable().registerSession(session.getSessionId(), session);
                 return session;
@@ -153,32 +158,16 @@
         }
     }
 
-    private Authenticator getAuthenticator(List<ASN1ObjectIdentifier> mechTypes) {
+    private Authenticator getAuthenticator(List<ASN1ObjectIdentifier> mechTypes, AuthenticationContext context) {
         for (Factory.Named<Authenticator> factory : config.getSupportedAuthenticators()) {
             if (mechTypes.contains(new ASN1ObjectIdentifier(factory.getName()))) {
-                return factory.create();
+                Authenticator authenticator = factory.create();
+                if (authenticator.supports(context)) {
+                    return authenticator;
+                }
             }
         }
         throw new SMBRuntimeException("No authenticator is configured for the supported mechtypes: " + mechTypes);
-    }
-
-    public Session authenticateSP(GSSAuthenticationContext authContext) {
-        // TODO hardcoded for now
-        SpnegoAuthenticator.Factory factory = new SpnegoAuthenticator.Factory();
-        try {
-            NegTokenInit negTokenInit = new NegTokenInit().read(connectionInfo.getGssNegotiateToken());
-            if (negTokenInit.getSupportedMechTypes().contains(new ASN1ObjectIdentifier(factory.getName()))) {
-                SpnegoAuthenticator spnegoAuthenticator = factory.create();
-                Session session = spnegoAuthenticator.authenticate(this, authContext);
-                session.setBus(bus);
-                logger.info("Successfully authenticated {} on {}, session is {}", authContext.getUsername(), getRemoteHostname(), session.getSessionId());
-                connectionInfo.getSessionTable().registerSession(session.getSessionId(), session);
-                return session;
-            }
-        } catch (IOException e) {
-            throw new SMBRuntimeException(e);
-        }
-        return null;
     }
 
     /**
