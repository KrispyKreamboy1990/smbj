--- conflicted
+++ resolved
@@ -45,7 +45,6 @@
     private Semaphore available = new Semaphore(1);
     private static final long MAX_WAIT = 5000;
 
-<<<<<<< HEAD
     public long get() {
         try {
             if (available.tryAcquire(MAX_WAIT, TimeUnit.MILLISECONDS)) {
@@ -53,16 +52,10 @@
             }
         } catch (InterruptedException e) {
             //ignore
-=======
-    long get() {
-        if (available.tryAcquire()) {
-            return lowestAvailable.getAndIncrement();
->>>>>>> 1aa34b54
         }
         throw new SMBRuntimeException("No more credits available to hand out sequence number");
     }
 
-<<<<<<< HEAD
     public long[] get(int credits) {
         try {
             if (available.tryAcquire(credits, MAX_WAIT, TimeUnit.MILLISECONDS)) {
@@ -71,12 +64,6 @@
             }
         } catch (InterruptedException e) {
             //ignore
-=======
-    long[] get(int credits) {
-        if (available.tryAcquire(credits)) {
-            long lowest = lowestAvailable.getAndAdd(credits);
-            return range(lowest, lowest + credits);
->>>>>>> 1aa34b54
         }
         throw new SMBRuntimeException("Not enough credits (" + available.availablePermits() + " available) to hand out " + credits + " sequence numbers");
     }
